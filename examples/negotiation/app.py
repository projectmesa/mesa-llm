import os

from dotenv import load_dotenv
from mesa.visualization import (
    SolaraViz,
    make_space_component,
)

from examples.negotiation.agents import BuyerAgent, SellerAgent
from examples.negotiation.model import NegotiationModel
from mesa_llm.reasoning.react import ReActReasoning

load_dotenv()


def model_portrayal(agent):
    if agent is None:
        return

    portrayal = {
        "size": 25,
    }

    if isinstance(agent, SellerAgent):
        portrayal["color"] = "tab:red"
        portrayal["marker"] = "o"
        portrayal["zorder"] = 2
    elif isinstance(agent, BuyerAgent):
        portrayal["color"] = "tab:blue"
        portrayal["marker"] = "o"
        portrayal["zorder"] = 1

    return portrayal


model_params = {
    "seed": {
        "type": "InputText",
        "value": 42,
        "label": "Random Seed",
    },
    "initial_buyers": 1,
    "width": 4,
    "height": 4,
<<<<<<< HEAD
    "api_key": os.getenv("GEMINI_API_KEY"),
    "reasoning": ReWOOReasoning,
    "llm_model": "gemini/gemini-2.0-flash",
=======
    "api_key": os.getenv("OPENAI_API_KEY"),
    "reasoning": ReActReasoning,
    "llm_model": "openai/gpt-4o-mini",
>>>>>>> beb1e691
    "vision": 5,
}


model = NegotiationModel(
    initial_buyers=model_params["initial_buyers"],
    width=model_params["width"],
    height=model_params["height"],
    api_key=model_params["api_key"],
    reasoning=model_params["reasoning"],
    llm_model=model_params["llm_model"],
    vision=model_params["vision"],
    seed=model_params["seed"]["value"],
)

page = SolaraViz(
    model,
    components=[make_space_component(model_portrayal)],
    model_params=model_params,
    name="Negotiation",
)

page  # noqa

"""run with:
conda activate mesa-llm && solara run examples/negotiation/app.py
"""<|MERGE_RESOLUTION|>--- conflicted
+++ resolved
@@ -42,15 +42,10 @@
     "initial_buyers": 1,
     "width": 4,
     "height": 4,
-<<<<<<< HEAD
     "api_key": os.getenv("GEMINI_API_KEY"),
     "reasoning": ReWOOReasoning,
     "llm_model": "gemini/gemini-2.0-flash",
-=======
-    "api_key": os.getenv("OPENAI_API_KEY"),
-    "reasoning": ReActReasoning,
-    "llm_model": "openai/gpt-4o-mini",
->>>>>>> beb1e691
+
     "vision": 5,
 }
 
